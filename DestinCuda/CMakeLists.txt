#The name of the project
PROJECT(DeSTIN_CUDA)

#The CMake Minimum version that is required. The FindCUDA script
#is distributed since version 2.8
CMAKE_MINIMUM_REQUIRED(VERSION 2.8)


#Searching CUDA
FIND_PACKAGE(CUDA 4.0)

if(CUDA_FOUND)
    #Enable debug for CUDA and set Tesla build command
    #Change the 20 for the type of you card: (CUDA computable of 1.3 = 13)
    set(CUDA_NVCC_FLAGS -g -G -gencode arch=compute_20,code=sm_20)
    
    #Add Pugi XML
	add_subdirectory( pugixml )
        
	#Add cuRAND libary of CUDA
<<<<<<< HEAD
    FIND_LIBRARY(lib_curand curand "C:/Program Files/NVIDIA GPU Computing Toolkit/CUDA/v4.0/lib/x64")
	
=======
        if(WIN32)
	        #find_library_local_first is nifty macro found in cmake's FindCUDA script 
	        find_library_local_first(lib_curand curand "curand library")	
	else()
       		 FIND_LIBRARY(lib_curand curand "/usr/local/cuda/lib64" )
	endif()

>>>>>>> cf139394
	#Make solution
	CUDA_ADD_EXECUTABLE(destinCuda DestinCuda.cu DestinData.cu AdviceData.cu DestinKernel.cu)
	TARGET_LINK_LIBRARIES( destinCuda
	    pugixml
        ${lib_curand}
	)
        if(WIN32)
        link_directories( $ENV{CUDA_LIB_PATH} )
        endif()
else()
	MESSAGE("CUDA not found. Not building CUDA DestinPort.")
endif()<|MERGE_RESOLUTION|>--- conflicted
+++ resolved
@@ -18,10 +18,6 @@
 	add_subdirectory( pugixml )
         
 	#Add cuRAND libary of CUDA
-<<<<<<< HEAD
-    FIND_LIBRARY(lib_curand curand "C:/Program Files/NVIDIA GPU Computing Toolkit/CUDA/v4.0/lib/x64")
-	
-=======
         if(WIN32)
 	        #find_library_local_first is nifty macro found in cmake's FindCUDA script 
 	        find_library_local_first(lib_curand curand "curand library")	
@@ -29,7 +25,6 @@
        		 FIND_LIBRARY(lib_curand curand "/usr/local/cuda/lib64" )
 	endif()
 
->>>>>>> cf139394
 	#Make solution
 	CUDA_ADD_EXECUTABLE(destinCuda DestinCuda.cu DestinData.cu AdviceData.cu DestinKernel.cu)
 	TARGET_LINK_LIBRARIES( destinCuda
