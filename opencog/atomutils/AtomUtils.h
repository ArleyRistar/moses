--- conflicted
+++ resolved
@@ -82,17 +82,6 @@
  */
 UnorderedHandleSet get_distant_neighbors(const Handle& h, int dist = 1);
 
-<<<<<<< HEAD
-/**
- * Helper for getDistantNeighbors. Warning: it includes h in the
- * results.
- */
-void get_distant_neighbors_rec(const Handle& h, UnorderedHandleSet& results,
-                               int dist = 1);
-
-
-=======
->>>>>>> 98fa0d7f
 /** @}*/
 }
 
